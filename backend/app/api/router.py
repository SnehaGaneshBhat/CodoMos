--- conflicted
+++ resolved
@@ -1,10 +1,7 @@
 from fastapi import APIRouter, Depends
 
-<<<<<<< HEAD
 from app.api.routes import auth, users, candidates, roles, forms, projects, xp, integrations_github, forms_public, github_insights, settings, messaging, announcements, notifications, ai
-=======
 from app.api.routes import auth, users, candidates, roles, forms, projects, xp, integrations_github, forms_public, github_insights, settings, hiring, analytics, performance
->>>>>>> 3bb3be31
 from app.api.deps import get_current_user
 
 api_router = APIRouter()
